--- conflicted
+++ resolved
@@ -278,12 +278,8 @@
   return {
     parallelDownloads: state.settings.downloads.maxParallelDownloads,
     // TODO: this breaks encapsulation
-<<<<<<< HEAD
     isPremium: getSafe(state, ['persistent', 'nexus', 'userInfo', 'isPremium'], false),
-=======
-    isPremium: getSafe(state, ['session', 'nexus', 'userInfo', 'isPremium'], false),
     downloadPath: state.settings.downloads.path,
->>>>>>> 046b6a23
   };
 }
 
