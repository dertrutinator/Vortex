/**
 * wrapper for the fs / fs-extra-promise module
 * this allows us to customise the behaviour of fs function across the application.
 * The api should remain compatible with fs-extra-promise, but extensions can be made
 * Notable behaviour changes:
 * - common async functions now retrieve a backtrace before calling, so that on error
 *   they can provide a useful backtrace to where the function was called
 *   (for many error cases the original function didn't have a stack trace in the first place)
 * - retrying on functions that commonly fail temporarily due to external applications
 *   (virus scanners, functions called from vortex) locking files.
 * - ignoring ENOENT error when deleting a file.
 */

import { UserCanceled } from './CustomErrors';
import { delayed } from './delayed';
<<<<<<< HEAD
=======
import runElevated from './elevated';
import { globalT } from './i18n';
>>>>>>> 0fe9b408

import * as Promise from 'bluebird';
import { dialog as dialogIn, remote } from 'electron';
import * as fs from 'fs-extra-promise';
import * as I18next from 'i18next';
import * as ipc from 'node-ipc';
import * as path from 'path';
import { getUserId } from 'permissions';
import { generate as shortid } from 'shortid';
import { runElevated } from 'vortex-run';

const dialog = remote !== undefined ? remote.dialog : dialogIn;

export { constants, FSWatcher, Stats, WriteStream } from 'fs';

// simple re-export of functions we don't touch (yet)
export {
  accessSync,
  closeSync,
  createReadStream,
  createWriteStream,
  linkSync,
  openSync,
  readFileSync,
  readJSONSync,
  removeSync,
  statSync,
  watch,
  writeFileSync,
  writeSync,
} from 'fs-extra-promise';

const NUM_RETRIES = 3;
const RETRY_DELAY_MS = 100;
const RETRY_ERRORS = new Set(['EPERM', 'EBUSY', 'EUNKNOWN']);

function unlockConfirm(filePath): Promise<boolean> {
  if (dialog === undefined) {
    return Promise.resolve(false);
  }

  const { t } = require('i18next');
  const choice = dialog.showMessageBox(
    remote !== undefined ? remote.getCurrentWindow() : null,
    {
      title: 'File busy',
      message: globalT('Vortex needs to access "{{ fileName }}" it doesn\'t have permission to.\n'
        + 'If your account has admin rights Vortex can unlock the file for you. '
        + 'Windows will show an UAC dialog.',
        { replace: { fileName: filePath } }),
      buttons: [
        'Cancel',
        'Give permission',
      ],
      type: 'warning',
      noLink: true,
    });
  return (choice === 0)
    ? Promise.reject(new UserCanceled())
    : Promise.resolve(true);

}

function busyRetry(filePath: string): Promise<boolean> {
  if (dialog === undefined) {
    return Promise.resolve(false);
  }

  const choice = dialog.showMessageBox(
    remote !== undefined ? remote.getCurrentWindow() : null,
    {
      title: 'File busy',
      message: globalT(
        'Vortex needs to access "{{ filePath }}" but it\'s open in another application. '
        + 'Please close the file in all other applications and then retry', {
          replace: { filePath} }),
      buttons: [
        'Cancel',
        'Retry',
      ],
      type: 'warning',
      noLink: true,
    });
  return (choice === 0)
    ? Promise.reject(new UserCanceled())
    : Promise.resolve(true);
}

function errorRepeat(code: string, filePath: string): Promise<boolean> {
  if (code === 'EBUSY') {
    return busyRetry(filePath);
  } else if (code === 'EPERM') {
    return unlockConfirm(filePath)
      .then(doUnlock => {
        if (doUnlock) {
          const userId = getUserId();
          return elevated(() => {
            // tslint:disable-next-line:no-shadowed-variable
            const fs = require('fs-extra-promise');
            const { allow } = require('permissions');
            return allow(filePath, userId, 'rwx');
          }, { filePath, userId })
            .then(() => true);
        } else {
          return Promise.resolve(false);
        }
      });
  } else {
    return Promise.resolve(false);
  }
}

function errorHandler(error: NodeJS.ErrnoException, stack: string): Promise<void> {
  return errorRepeat(error.code, error.path)
    .then(repeat => {
      if (repeat) {
        return Promise.resolve();
      } else {
        error.stack = error.message + '\n' + stack;
        return Promise.reject(error);
      }
    });
}
function genWrapperAsync<T extends (...args) => any>(func: T): T {
  const res = (...args) => {
    const stack = new Error().stack;
    return func(...args)
      .catch(err => errorHandler(err, stack)
        .then(() => res(...args)));
  };
  return res as T;
}

const chmodAsync = genWrapperAsync(fs.chmodAsync);
const closeAsync = genWrapperAsync(fs.closeAsync);
const fsyncAsync = genWrapperAsync(fs.fsyncAsync);
const linkAsync = genWrapperAsync(fs.linkAsync);
const lstatAsync = genWrapperAsync(fs.lstatAsync);
const mkdirAsync = genWrapperAsync(fs.mkdirAsync);
const moveAsync = genWrapperAsync(fs.moveAsync);
const openAsync = genWrapperAsync(fs.openAsync);
const readdirAsync = genWrapperAsync(fs.readdirAsync);
const readFileAsync = genWrapperAsync(fs.readFileAsync);
const readlinkAsync = genWrapperAsync(fs.readlinkAsync);
const renameAsync = genWrapperAsync(fs.renameAsync);
const statAsync = genWrapperAsync(fs.statAsync);
const symlinkAsync = genWrapperAsync(fs.symlinkAsync);
const utimesAsync = genWrapperAsync(fs.utimesAsync);
const writeAsync = genWrapperAsync(fs.writeAsync);
const writeFileAsync = genWrapperAsync(fs.writeFileAsync);

export {
  chmodAsync,
  closeAsync,
  fsyncAsync,
  linkAsync,
  lstatAsync,
  mkdirAsync,
  moveAsync,
  openAsync,
  readlinkAsync,
  readdirAsync,
  readFileAsync,
  renameAsync,
  statAsync,
  symlinkAsync,
  utimesAsync,
  writeAsync,
  writeFileAsync,
};

export function ensureDirSync(dirPath: string) {
  try {
    fs.ensureDirSync(dirPath);
  } catch (err) {
    err.stack = err.stack + '\n' + (new Error().stack);
    throw err;
  }
}

export function ensureFileAsync(filePath: string): Promise<void> {
  return (fs as any).ensureFileAsync(filePath);
}

export function ensureDirAsync(dirPath: string): Promise<void> {
  const stack = new Error().stack;
  return fs.ensureDirAsync(dirPath)
    .catch(err => {
      // ensureDir isn't supposed to cause EEXIST errors as far as I understood
      // it but on windows, when targeting a OneDrive path (and similar?)
      // it apparently still does
      if (err.code === 'EEXIST') {
        return Promise.resolve();
      }
      err.stack = err.message + '\n' + stack;
      return Promise.reject(err);
    });
}

export function copyAsync(src: string, dest: string,
                          options?: RegExp |
                              ((src: string, dest: string) => boolean) |
                              fs.CopyOptions): Promise<void> {
  const stack = new Error().stack;
  // fs.copy in fs-extra has a bug where it doesn't correctly avoid copying files onto themselves
  return Promise.join(fs.statAsync(src),
                      fs.statAsync(dest)
                .catch(err => err.code === 'ENOENT' ? Promise.resolve({}) : Promise.reject(err)))
    .then((stats: fs.Stats[]) => {
      if (stats[0].ino === stats[1].ino) {
        const err = new Error(
          `Source "${src}" and destination "${dest}" are the same file (id ${stats[0].ino}).`);
        err.stack = err.message + '\n' + stack;
        return Promise.reject(err);
      } else {
        return Promise.resolve();
      }
    })
    .then(() => copyInt(src, dest, options || undefined, stack))
    .catch(err => {
      err.stack = err.message + '\n' + stack;
      return Promise.reject(err);
    });
}

function copyInt(
    src: string, dest: string,
    options: RegExp | ((src: string, dest: string) => boolean) | fs.CopyOptions,
    stack: string) {
  return fs.copyAsync(src, dest, options)
    .catch((err: NodeJS.ErrnoException) =>
      errorHandler(err, stack).then(() => copyInt(src, dest, options, stack)));
}

export function removeAsync(dirPath: string): Promise<void> {
  return removeInt(dirPath, new Error().stack);
}

function removeInt(dirPath: string, stack: string): Promise<void> {
  return fs.removeAsync(dirPath)
    .catch((err: NodeJS.ErrnoException) => (err.code === 'ENOENT')
        // don't mind if a file we wanted deleted was already gone
        ? Promise.resolve()
        : errorHandler(err, stack)
          .then(() => removeInt(dirPath, stack)));
}

export function unlinkAsync(dirPath: string): Promise<void> {
  return unlinkInt(dirPath, new Error().stack);
}

function unlinkInt(dirPath: string, stack: string): Promise<void> {
  return fs.unlinkAsync(dirPath)
    .catch((err: NodeJS.ErrnoException) => (err.code === 'ENOENT')
        // don't mind if a file we wanted deleted was already gone
        ? Promise.resolve()
        : errorHandler(err, stack)
          .then(() => unlinkInt(dirPath, stack)));
}

export function rmdirAsync(dirPath: string): Promise<void> {
  return rmdirInt(dirPath, new Error().stack, NUM_RETRIES);
}

function rmdirInt(dirPath: string, stack: string, tries: number): Promise<void> {
  return fs.rmdirAsync(dirPath)
    .catch((err: NodeJS.ErrnoException) => {
      if (err.code === 'ENOENT') {
        // don't mind if a file we wanted deleted was already gone
        return Promise.resolve();
      } else if (RETRY_ERRORS.has(err.code) && (tries > 0)) {
          return delayed(RETRY_DELAY_MS)
            .then(() => rmdirInt(dirPath, stack, tries - 1));
      }
      err.stack = err.message + '\n' + stack;
      throw err;
    });
}

function elevated(func: () => Promise<void>, parameters: any): Promise<void> {
  return new Promise<void>((resolve, reject) => {
    const id = shortid();
    ipc.serve(`__fs_elevated_${id}`, () => {
      runElevated(`__fs_elevated_${id}`, func, parameters)
        .catch(reject);
    });
    ipc.server.on('socket.disconnected', () => {
      ipc.server.stop();
      resolve();
    });
    ipc.server.on('error', ipcErr => {
      reject(new Error(ipcErr));
    });
    ipc.server.on('disconnect', () => {
      ipc.server.stop();
      resolve();
    });
    ipc.server.start();
  });
}

export function ensureDirWritableAsync(dirPath: string,
                                       confirm: () => Promise<void>): Promise<void> {
  return fs.ensureDirAsync(dirPath)
    .then(() => {
      const canary = path.join(dirPath, '__vortex_canary');
      return (fs as any).ensureFileAsync(canary)
                    .then(() => fs.removeAsync(canary));
    })
    .catch(err => {
      if (err.code === 'EPERM') {
        return confirm()
          .then(() => {
            const userId = getUserId();
            return elevated(() => {
              // tslint:disable-next-line:no-shadowed-variable
              const fs = require('fs-extra-promise');
              const { allow } = require('permissions');
              return fs.ensureDirAsync(dirPath)
                .then(() => {
                  return allow(dirPath, userId, 'rwx');
                });
            }, { dirPath, userId });
          });
      } else {
        return Promise.reject(err);
      }
    });
}

export function forcePerm<T>(t: I18next.TranslationFunction, op: () => Promise<T>): Promise<T> {
  return op()
    .catch(err => {
      if (err.code === 'EPERM') {
        const choice = dialog.showMessageBox(
          remote !== undefined ? remote.getCurrentWindow() : null, {
          message: t('Vortex needs to access "{{ fileName }}" doesn\'t have permission to.\n'
                   + 'If your account has admin rights Vortex can unlock the file for you. '
                   + 'Windows will show an UAC dialog.',
            { replace: { fileName: err.path } }),
          buttons: [
            'Cancel',
            'Give permission',
          ],
          noLink: true,
          title: 'Access denied',
          type: 'warning',
          detail: err.path,
        });
        if (choice === 1) {
          let filePath = err.path;
          const userId = getUserId();
          return fs.statAsync(err.path)
            .catch((statErr) => {
              if (statErr.code === 'ENOENT') {
                filePath = path.dirname(filePath);
              }
              return Promise.resolve();
            })
            .then(() => elevated(() => {
                // tslint:disable-next-line:no-shadowed-variable
                const fs = require('fs-extra-promise');
                const { allow } = require('permissions');
                return allow(filePath, userId, 'rwx');
              }, { filePath, userId }))
            .then(() => forcePerm(t, op));
        } else {
          return Promise.reject(new UserCanceled());
        }
      } else {
        return Promise.reject(err);
      }
    });
}<|MERGE_RESOLUTION|>--- conflicted
+++ resolved
@@ -13,11 +13,7 @@
 
 import { UserCanceled } from './CustomErrors';
 import { delayed } from './delayed';
-<<<<<<< HEAD
-=======
-import runElevated from './elevated';
 import { globalT } from './i18n';
->>>>>>> 0fe9b408
 
 import * as Promise from 'bluebird';
 import { dialog as dialogIn, remote } from 'electron';
